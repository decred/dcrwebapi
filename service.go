--- conflicted
+++ resolved
@@ -258,15 +258,13 @@
 				Network:  "mainnet",
 				Launched: getUnixTime(2022, 5, 1),
 			},
-<<<<<<< HEAD
 			"dcrhive.com": {
 				Network:  "mainnet",
 				Launched: getUnixTime(2022, 6, 23),
-=======
+      },
 			"vspd.bass.cf": {
 				Network:  "mainnet",
 				Launched: getUnixTime(2022, 5, 1),
->>>>>>> 4b3cd77f
 			},
 		},
 
